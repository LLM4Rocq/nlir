--- conflicted
+++ resolved
@@ -5,15 +5,10 @@
 from collections import deque
 from typing import Iterable, Union, Tuple
 from pytanque import Pytanque, State, Goal, PetanqueError
-<<<<<<< HEAD
-from openai.types.chat import ChatCompletionMessageParam, ChatCompletionMessage
-from .prompts import tactic_prompts, template_prompts, translate_prompt
-=======
 
 # from openai.types.chat import ChatCompletionMessageParam, ChatCompletionMessage
 from .agent import UserMessage, SystemMessage, Message, Response
-from .prompts import tactic_prompts, template_prompts
->>>>>>> e695e6b3
+from .prompts import tactic_prompts, template_prompts, translate_prompt
 import copy
 import weave
 
@@ -539,7 +534,7 @@
         new.finished = copy.deepcopy(self.finished)
         new.prev_unsuccess = copy.deepcopy(self.prev_unsuccess)
 
-    def parse(self, message: ChatCompletionMessage) -> str:
+    def parse(self, message: Response) -> str:
         """
         Parse an agent response to get a theorem.
         """
@@ -592,7 +587,7 @@
         with open(self.path, 'w') as file:
             file.write(thm)
 
-    def exec(self, message: ChatCompletionMessage):
+    def exec(self, message: Response):
         """
         Parse and execute the LLM response.
         """
@@ -624,7 +619,7 @@
         return self.finished
 
     @property
-    def prompt(self) -> Iterable[ChatCompletionMessageParam]:
+    def prompt(self) -> list[Message]:
         """
         Build the translation prompt.
         """
@@ -649,8 +644,8 @@
             )
 
         return [
-            {"role": "user", "content": context},
-            {"role": "user", "content": content},
+            SystemMessage(role="system", content=context),
+            UserMessage(role="user", content=content)
         ]
 
     @property
