import os
import openai as oai
from omegaconf import DictConfig
from functools import partial


def get_agent(cfg_agent: DictConfig):
    if cfg_agent.local:
        api_key = "EMPTY"
        if cfg_agent.provider == "ollama":
            base_url = "http://localhost:11434/v1"
        else:
            # TODO name of gpu needs to be retrieved at allocation
            base_url = "http://localhost:8000/v1"
        client = oai.OpenAI(api_key=api_key, base_url=base_url)
    else:
        if cfg_agent.provider == "mistral":
            from mistralai import Mistral

            if cfg_agent.model_id.startswith("codestral"):
                client = Mistral(
                    api_key=os.environ["CODESTRAL_API_KEY"],
                    server_url="https://codestral.mistral.ai",
                )
            else:
                client = Mistral(api_key=os.environ["MISTRAL_API_KEY"])
            return client.chat.complete
        elif cfg_agent.provider == "anthropic":
            import anthropic

            api_key = os.environ["ANTHROPIC_API_KEY"]
            client = anthropic.Anthropic(
                api_key=os.environ["ANTHROPIC_API_KEY"],
            )
            return client.messages.create
        elif cfg_agent.provider == "openai":
            project = os.environ["OPENAI_PROJECT"]
            api_key = os.environ["OPENAI_API_KEY"]
            client = oai.OpenAI(project=project, api_key=api_key)
        else:
            if cfg_agent.provider == "xai":
                api_key = os.environ["XAI_API_KEY"]
                base_url = "https://api.x.ai/v1"
            elif cfg_agent.provider == "deepseek":
                api_key = os.environ["DEEPSEEK_API_KEY"]
                base_url = "https://api.deepseek.com"
            else:
                raise RuntimeError("Unknown provider")

<<<<<<< HEAD

            client = oai.OpenAI(api_key=api_key, base_url=base_url)

=======
            client = oai.OpenAI(api_key=api_key, base_url=base_url)

>>>>>>> 482be3c4
    return client.chat.completions.create


def allow_mutli_responses(provider):
    if provider in ["deepseek", "ollama", "anthropic"]:
        # TBC for anthropic (and for xai)
        return False
    else:
        return True<|MERGE_RESOLUTION|>--- conflicted
+++ resolved
@@ -47,14 +47,8 @@
             else:
                 raise RuntimeError("Unknown provider")
 
-<<<<<<< HEAD
-
             client = oai.OpenAI(api_key=api_key, base_url=base_url)
 
-=======
-            client = oai.OpenAI(api_key=api_key, base_url=base_url)
-
->>>>>>> 482be3c4
     return client.chat.completions.create
 
 
